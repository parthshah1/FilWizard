package cmd

import (
	"context"
	"crypto/ecdsa"
	"encoding/hex"
	"encoding/json"
	"fmt"
	"log"
	"math/big"
	"os"
	"os/exec"
	"path/filepath"
	"strings"
	"time"

	"github.com/ethereum/go-ethereum/common"
	"github.com/ethereum/go-ethereum/crypto"
	"github.com/filecoin-project/go-address"
	filbig "github.com/filecoin-project/go-state-types/big"
	filcrypto "github.com/filecoin-project/go-state-types/crypto"
	"github.com/filecoin-project/lotus/api"
	"github.com/filecoin-project/lotus/chain/types"
	"github.com/filecoin-project/lotus/chain/types/ethtypes"
	"github.com/filecoin-project/lotus/chain/wallet/key"
	"github.com/filecoin-project/lotus/lib/sigs"
	_ "github.com/filecoin-project/lotus/lib/sigs/delegated"
	"github.com/parthshah1/mpool-tx/config"

	"github.com/urfave/cli/v2"
)

func SignTransaction(tx *ethtypes.Eth1559TxArgs, privateKey []byte) {
	preimage, err := tx.ToRlpUnsignedMsg()
	if err != nil {
		log.Printf("Failed to convert transaction to RLP: %v", err)
		return
	}
	signature, err := sigs.Sign(filcrypto.SigTypeDelegated, privateKey, preimage)
	if err != nil {
		log.Printf("Failed to sign transaction: %v", err)
		return
	}
	err = tx.InitialiseSignature(*signature)
	if err != nil {
		log.Printf("Failed to initialise signature: %v", err)
		return
	}
}

func SubmitTransaction(ctx context.Context, api api.FullNode, tx ethtypes.EthTransaction) ethtypes.EthHash {
	signed, err := tx.ToRlpSignedMsg()
	if err != nil {
		log.Printf("Failed to convert transaction to RLP: %v", err)
		return ethtypes.EthHash{}
	}
	txHash, err := api.EthSendRawTransaction(ctx, signed)
	if err != nil {
		log.Printf("Failed to send transaction: %v", err)
		return ethtypes.EthHash{}
	}
	return txHash
}

func DeployContract(ctx context.Context, contractPath string, deployer string, fundAmount string, generateBindings bool, workspace string, contractName string, abiPath string) error {
	fmt.Printf("Deploying smart contract from %s...\n", contractPath)

	var key *key.Key
	var ethAddr ethtypes.EthAddress
	var deployerAddr address.Address

	if deployer == "" {
		k, eth, fil := NewAccount()
		if k == nil {
			return fmt.Errorf("failed to create deployer account")
		}
		key = k
		ethAddr = eth
		deployerAddr = fil
		fmt.Printf("Created deployer account: %s (ETH: %s)\n", deployerAddr, ethAddr)
	} else {
		addr, err := address.NewFromString(deployer)
		if err != nil {
			return fmt.Errorf("invalid deployer address: %w", err)
		}
		deployerAddr = addr
	}

	if fundAmount != "" {
		amount, _ := filbig.FromString(fundAmount)
		fundAmountAtto := types.BigMul(amount, types.NewInt(1e18))

		_, err := FundWallet(ctx, deployerAddr, fundAmountAtto, true)
		if err != nil {
			return fmt.Errorf("failed to fund deployer: %w", err)
		}
		fmt.Printf("Funded deployer with %s FIL\n", fundAmount)
	}

	fmt.Println("Waiting for funds to be available...")
	time.Sleep(5 * time.Second)

	contractHex, err := os.ReadFile(contractPath)
	if err != nil {
		return fmt.Errorf("failed to read contract file: %w", err)
	}

	contract, err := hex.DecodeString(string(contractHex))
	if err != nil {
		return fmt.Errorf("failed to decode contract: %w", err)
	}

	api := clientt.GetAPI()

	gasParams, err := json.Marshal(ethtypes.EthEstimateGasParams{Tx: ethtypes.EthCall{
		From: &ethAddr,
		Data: contract,
	}})
	if err != nil {
		return fmt.Errorf("failed to marshal gas params: %w", err)
	}

	gasLimit, err := api.EthEstimateGas(ctx, gasParams)
	if err != nil {
		return fmt.Errorf("failed to estimate gas: %w", err)
	}

	maxPriorityFee, err := api.EthMaxPriorityFeePerGas(ctx)
	if err != nil {
		return fmt.Errorf("failed to get max priority fee: %w", err)
	}

	nonce, err := api.MpoolGetNonce(ctx, deployerAddr)
	if err != nil {
		return fmt.Errorf("failed to get nonce: %w", err)
	}

	tx := ethtypes.Eth1559TxArgs{
		ChainID:              31415926,
		Value:                filbig.Zero(),
		Nonce:                int(nonce),
		MaxFeePerGas:         types.NanoFil,
		MaxPriorityFeePerGas: filbig.Int(maxPriorityFee),
		GasLimit:             int(gasLimit),
		Input:                contract,
		V:                    filbig.Zero(),
		R:                    filbig.Zero(),
		S:                    filbig.Zero(),
	}

	fmt.Printf("Transaction details:\n")
	fmt.Printf("  Gas Limit: %d\n", gasLimit)
	fmt.Printf("  Max Priority Fee: %s\n", maxPriorityFee.String())
	fmt.Printf("  Nonce: %d\n", nonce)

	fmt.Println("Signing and submitting transaction...")
	if key != nil {
		SignTransaction(&tx, key.PrivateKey)
	}

	txHash := SubmitTransaction(ctx, api, &tx)
	if txHash == ethtypes.EmptyEthHash {
		return fmt.Errorf("failed to submit transaction")
	}

	fmt.Println("Waiting for transaction to be mined...")
	time.Sleep(10 * time.Second)

	receipt, err := api.EthGetTransactionReceipt(ctx, txHash)
	if err != nil {
		return fmt.Errorf("failed to get transaction receipt: %w", err)
	}

	if receipt == nil {
		return fmt.Errorf("transaction receipt is nil")
	}

	if receipt.Status == 1 {
		fmt.Printf("Contract deployed successfully!\n")
		fmt.Printf("Contract Address: %s\n", receipt.ContractAddress)

		if err := saveDeploymentArtifacts(contractPath, receipt.ContractAddress.String(), txHash, deployerAddr, ethAddr, key, generateBindings, workspace, contractName, abiPath); err != nil {
			fmt.Printf("Warning: failed to save deployment artifacts: %v\n", err)
		}

	} else {
		return fmt.Errorf("transaction failed with status: %d", receipt.Status)
	}

	return nil
}

func saveDeploymentArtifacts(contractPath, contractAddress string, txHash ethtypes.EthHash, deployerAddr address.Address, ethAddr ethtypes.EthAddress, key *key.Key, generateBindings bool, workspace, contractName, abiPath string) error {
	manager := NewContractManager(workspace, "")

	if contractName == "" {
		baseName := filepath.Base(contractPath)
		contractName = strings.TrimSuffix(baseName, filepath.Ext(baseName))
	}

	contractEthAddr, err := ethtypes.ParseEthAddress(contractAddress)
	if err != nil {
		return fmt.Errorf("failed to parse contract address: %w", err)
	}

	var deployerPrivateKey string
	if key != nil {
		deployerPrivateKey = fmt.Sprintf("0x%x", key.PrivateKey)
	}

	deployedContract := &DeployedContract{
		Name:               contractName,
		Address:            contractEthAddr,
		DeployerAddress:    ethAddr,
		DeployerPrivateKey: deployerPrivateKey,
		TransactionHash:    txHash,
	}

	contractHex, err := os.ReadFile(contractPath)
	if err != nil {
		return fmt.Errorf("failed to read contract file: %w", err)
	}

	contractsDir := filepath.Join(workspace, "contracts")
	if err := os.MkdirAll(contractsDir, 0755); err != nil {
		return fmt.Errorf("failed to create contracts directory: %w", err)
	}

	bytecodePath := filepath.Join(contractsDir, fmt.Sprintf("%s.bin", strings.ToLower(contractName)))
	if err := os.WriteFile(bytecodePath, contractHex, 0644); err != nil {
		return fmt.Errorf("failed to save bytecode: %w", err)
	}

	fmt.Printf("Saved contract bytecode to %s\n", bytecodePath)

	finalAbiPath := filepath.Join(contractsDir, fmt.Sprintf("%s.abi.json", strings.ToLower(contractName)))

	if abiPath != "" {
		abiData, err := os.ReadFile(abiPath)
		if err != nil {
			return fmt.Errorf("failed to read provided ABI file: %w", err)
		}

		var abiDataParsed interface{}
		if err := json.Unmarshal(abiData, &abiDataParsed); err != nil {
			return fmt.Errorf("invalid ABI JSON in provided file: %w", err)
		}

		if err := os.WriteFile(finalAbiPath, abiData, 0644); err != nil {
			return fmt.Errorf("failed to save ABI: %w", err)
		}

		fmt.Printf("Saved ABI from provided file to %s\n", finalAbiPath)
	} else {
		fmt.Printf("Creating minimal ABI. Use --abi flag to provide proper ABI file.\n")

		minimalABI := []interface{}{}
		abiBytes, err := json.Marshal(minimalABI)
		if err != nil {
			return fmt.Errorf("failed to marshal minimal ABI: %w", err)
		}

		if err := os.WriteFile(finalAbiPath, abiBytes, 0644); err != nil {
			return fmt.Errorf("failed to save minimal ABI: %w", err)
		}

		fmt.Printf("Saved minimal ABI to %s\n", finalAbiPath)
	}

	deployedContract.AbiPath = finalAbiPath

	if generateBindings {
		if bindingsPath, err := generateGoBindingsFromHex(contractName, finalAbiPath, bytecodePath, contractsDir); err == nil {
			deployedContract.BindingsPath = bindingsPath
			fmt.Printf("Generated Go bindings to %s\n", bindingsPath)
		} else {
			fmt.Printf("Warning: failed to generate Go bindings: %v\n", err)
		}
	}

	if err := manager.saveDeployment(deployedContract); err != nil {
		return fmt.Errorf("failed to save deployment info: %w", err)
	}

	fmt.Printf("Saved deployment information to workspace\n")
	return nil
}

func generateGoBindingsFromHex(contractName, abiPath, bytecodePath, contractsDir string) (string, error) {
	bindingsPath := filepath.Join(contractsDir, fmt.Sprintf("%s.go", strings.ToLower(contractName)))

	cmd := exec.Command("abigen",
		"--abi", abiPath,
		"--bin", bytecodePath,
		"--pkg", "contracts",
		"--type", contractName,
		"--out", bindingsPath)

	output, err := cmd.CombinedOutput()
	if err != nil {
		return "", fmt.Errorf("failed to generate Go bindings: %w, output: %s", err, string(output))
	}

	return bindingsPath, nil
}

func getForgeABI(contractPath, contractName, contractsDir string) (string, error) {
	cmd := exec.Command("forge", "inspect", contractPath, contractName, "abi")
	output, err := cmd.CombinedOutput()
	if err != nil {
		return "", fmt.Errorf("failed to get ABI with forge inspect: %w, output: %s", err, string(output))
	}

	var abiJSON interface{}
	if err := json.Unmarshal(output, &abiJSON); err != nil {
		return "", fmt.Errorf("invalid ABI JSON from forge inspect: %w", err)
	}

	finalAbiPath := filepath.Join(contractsDir, fmt.Sprintf("%s.abi.json", strings.ToLower(contractName)))
	if err := os.WriteFile(finalAbiPath, output, 0644); err != nil {
		return "", fmt.Errorf("failed to save ABI: %w", err)
	}

	return finalAbiPath, nil
}

var ContractCmd = &cli.Command{
	Name:  "contract",
	Usage: "Contract operations",
	Subcommands: []*cli.Command{
		{
			Name:      "deploy",
			Usage:     "Deploy a contract from hex file",
			ArgsUsage: "<contract-file>",
			Flags: []cli.Flag{
				&cli.StringFlag{
					Name:  "deployer",
					Usage: "Deployer wallet address (creates new if not specified)",
				},
				&cli.StringFlag{
					Name:  "fund",
					Value: "10",
					Usage: "Amount to fund deployer wallet (FIL)",
				},
				&cli.StringFlag{
					Name:  "value",
					Value: "0",
					Usage: "Value to send with deployment (FIL)",
				},
				&cli.BoolFlag{
					Name:  "bindings",
					Usage: "Generate Go bindings using abigen and save to disk",
				},
				&cli.StringFlag{
					Name:  "workspace",
					Usage: "Workspace directory for saving deployment artifacts",
					Value: "./workspace",
				},
				&cli.StringFlag{
					Name:  "contract-name",
					Usage: "Name of the contract (used for artifact naming)",
				},
				&cli.StringFlag{
					Name:  "abi",
					Usage: "Path to ABI file for the contract (optional, will try to extract from source if not provided)",
				},
			},
			Action: func(c *cli.Context) error {
				if c.NArg() != 1 {
					return fmt.Errorf("expected 1 argument: <contract-file>")
				}

				ctx := context.Background()
				contractFile := c.Args().Get(0)
				deployer := c.String("deployer")
				fundAmount := c.String("fund")
				generateBindings := c.Bool("bindings")
				workspace := c.String("workspace")
				contractName := c.String("contract-name")
				abiPath := c.String("abi")

				return DeployContract(ctx, contractFile, deployer, fundAmount, generateBindings, workspace, contractName, abiPath)
			},
		},
		{
			Name:  "from-git",
			Usage: "Deploy contract from git repository",
			Flags: []cli.Flag{
				&cli.StringFlag{
					Name:     "git-url",
					Usage:    "Git repository URL",
					Required: true,
				},
				&cli.StringFlag{
					Name:  "project-type",
					Usage: "Project type (hardhat or foundry)",
					Value: "foundry",
				},
				&cli.StringFlag{
					Name:  "main-contract",
					Usage: "Main contract name to deploy",
				},
				&cli.StringFlag{
					Name:  "contract-path",
					Usage: "Relative path to the contract file (e.g., 'contracts/SimpleCoin.sol')",
				},
				&cli.StringFlag{
					Name:  "constructor-args",
					Usage: "Constructor arguments (comma-separated)",
				},
				&cli.StringFlag{
					Name:  "workspace",
					Usage: "Workspace directory for cloning and compilation",
					Value: "./workspace",
				},
				&cli.StringFlag{
					Name:  "rpc-url",
					Usage: "RPC URL for deployment",
					Value: "http://localhost:1234/rpc/v1",
				},
				&cli.BoolFlag{
					Name:  "create-deployer",
					Usage: "Create a new deployer account",
				},
				&cli.StringFlag{
					Name:  "deployer-key",
					Usage: "Private key for deployment (if not creating new)",
				},
				&cli.StringFlag{
					Name:  "deploy-script",
					Usage: "Custom deployment script to run (e.g., 'scripts/deploy.sh')",
				},
				&cli.StringSliceFlag{
					Name:  "env",
					Usage: "Environment variables for deployment (format: KEY=VALUE)",
				},
				&cli.StringFlag{
					Name:  "commands",
					Usage: "Shell commands to run after cloning (separated by semicolons, e.g., 'yarn install; yarn hardhat deploy')",
				},
				&cli.StringFlag{
					Name:  "git-ref",
					Usage: "Git reference to checkout (tag, branch, or commit hash)",
				},
				&cli.BoolFlag{
					Name:  "bindings",
					Usage: "Generate Go bindings using abigen and save to disk",
				},
			},
			Action: deployFromGit,
		},
		{
			Name:  "clone-config",
			Usage: "Clone repositories listed in config/contracts.json",
			Flags: []cli.Flag{
				&cli.StringFlag{
					Name:  "config",
					Usage: "Path to contracts.json",
					Value: "config/contracts.json",
				},
				&cli.StringFlag{
					Name:  "workspace",
					Usage: "Workspace directory to clone repositories into",
					Value: "./workspace",
				},
			},
			Action: func(c *cli.Context) error {
				configPath := c.String("config")
				workspace := c.String("workspace")

				data, err := os.ReadFile(configPath)
				if err != nil {
					return fmt.Errorf("failed to read config file: %w", err)
				}

				var cfg struct {
					Contracts []struct {
						Name            string   `json:"name"`
						ProjectType     string   `json:"project_type"`
						GitURL          string   `json:"git_url"`
						GitRef          string   `json:"git_ref"`
						MainContract    string   `json:"main_contract"`
						ContractPath    string   `json:"contract_path"`
						ConstructorArgs []string `json:"constructor_args"`
					} `json:"contracts"`
				}

				if err := json.Unmarshal(data, &cfg); err != nil {
					return fmt.Errorf("failed to parse config file: %w", err)
				}

				manager := NewContractManager(workspace, "")

				for _, cdef := range cfg.Contracts {
					name := strings.ToLower(cdef.Name)
					name = strings.ReplaceAll(name, " ", "-")
					project := &ContractProject{
						Name:         cdef.Name,
						GitURL:       cdef.GitURL,
						GitRef:       cdef.GitRef,
						ProjectType:  ProjectType(cdef.ProjectType),
						MainContract: cdef.MainContract,
						ContractPath: cdef.ContractPath,
						CloneDir:     filepath.Join(name),
						Env:          make(map[string]string),
					}

					fmt.Printf("Cloning %s into workspace...\n", project.GitURL)
					if err := manager.CloneRepository(project); err != nil {
						fmt.Printf("Warning: failed to clone %s: %v\n", project.GitURL, err)
						continue
					}
					fmt.Printf("Cloned to: %s\n", project.CloneDir)
				}

				return nil
			},
		},
		{
			Name:  "deploy-local",
			Usage: "Deploy contracts from local cloned repositories based on config/contracts.json (for air-gapped environments)",
			Flags: []cli.Flag{
				&cli.StringFlag{
					Name:  "config",
					Usage: "Path to contracts.json",
					Value: "config/contracts.json",
				},
				&cli.StringFlag{
					Name:  "workspace",
					Usage: "Workspace directory containing cloned repositories",
					Value: "./workspace",
				},
				&cli.StringFlag{
					Name:  "rpc-url",
					Usage: "RPC URL for deployment",
					Value: "http://localhost:1234/rpc/v1",
				},
				&cli.BoolFlag{
					Name:  "create-deployer",
					Usage: "Create a new deployer account",
				},
				&cli.StringFlag{
					Name:  "deployer-key",
					Usage: "Private key for deployment (hex format, 0x prefix optional)",
				},
				&cli.BoolFlag{
					Name:  "bindings",
					Usage: "Generate Go bindings using abigen and save to disk",
				},
			},
			Action: deployFromLocal,
		},
		{
			Name:  "list",
			Usage: "List deployed contracts",
			Flags: []cli.Flag{
				&cli.StringFlag{
					Name:  "workspace",
					Usage: "Workspace directory",
					Value: "./workspace",
				},
			},
			Action: listDeployments,
		},
		{
			Name:  "info",
			Usage: "Get deployment information for a contract",
			Flags: []cli.Flag{
				&cli.StringFlag{
					Name:     "contract",
					Usage:    "Contract name",
					Required: true,
				},
				&cli.StringFlag{
					Name:  "workspace",
					Usage: "Workspace directory",
					Value: "./workspace",
				},
			},
			Action: getDeploymentInfo,
		},
		{
			Name:  "cleanup",
			Usage: "Clean up temporary project directories",
			Flags: []cli.Flag{
				&cli.StringFlag{
					Name:  "workspace",
					Usage: "Workspace directory",
					Value: "./workspace",
				},
			},
			Action: cleanupWorkspace,
		},
		{
			Name:      "call",
			Usage:     "Call a contract method",
			ArgsUsage: "<contract-address> <method-name>",
			Flags: []cli.Flag{
				&cli.StringFlag{
					Name:     "contract",
					Usage:    "Contract address",
					Required: true,
				},
				&cli.StringFlag{
					Name:     "method",
					Usage:    "Method name to call",
					Required: true,
				},
				&cli.StringFlag{
					Name:  "rpc-url",
					Usage: "RPC URL for contract interaction",
					Value: "http://localhost:1234/rpc/v1",
				},
				&cli.StringFlag{
					Name:  "args",
					Usage: "Method arguments (comma-separated)",
				},
				&cli.StringFlag{
					Name:  "types",
					Usage: "Argument types (comma-separated: address,uint256,bool,string)",
				},
				&cli.BoolFlag{
					Name:  "transaction",
					Usage: "Send as transaction (for state-changing functions)",
				},
				&cli.StringFlag{
					Name:  "private-key",
					Usage: "Private key for transaction signing (hex format, 0x prefix optional)",
				},
				&cli.Uint64Flag{
					Name:  "gas-limit",
					Usage: "Gas limit for transaction (0 = auto-estimate)",
					Value: 0,
				},
			},
			Action: callContractMethod,
		},
	},
}

func deployFromLocal(c *cli.Context) error {
	configPath := c.String("config")
	workspace := c.String("workspace")
	rpcURL := c.String("rpc-url")
	createDeployer := c.Bool("create-deployer")
	deployerKey := c.String("deployer-key")
	generateBindings := c.Bool("bindings")

	data, err := os.ReadFile(configPath)
	if err != nil {
		return fmt.Errorf("failed to read config file: %w", err)
	}

	var cfg struct {
		Contracts []struct {
			Name            string   `json:"name"`
			ProjectType     string   `json:"project_type"`
			GitURL          string   `json:"git_url"`
			GitRef          string   `json:"git_ref"`
			MainContract    string   `json:"main_contract"`
			ContractPath    string   `json:"contract_path"`
			ConstructorArgs []string `json:"constructor_args"`
		} `json:"contracts"`
	}

	if err := json.Unmarshal(data, &cfg); err != nil {
		return fmt.Errorf("failed to parse config file: %w", err)
	}

	manager := NewContractManager(workspace, rpcURL)
	if createDeployer {
		fmt.Println("Creating new deployer account...")
		privateKey, address, err := manager.CreateDeployerAccount()
		if err != nil {
			return fmt.Errorf("failed to create deployer account: %w", err)
		}
		fmt.Printf("Created deployer account: %s\n", address.String())
		fmt.Printf("Private key: %s\n", privateKey)
	} else if deployerKey != "" {
		manager.SetDeployerKey(deployerKey)
	} else {
		return fmt.Errorf("either --create-deployer or --deployer-key must be provided")
	}

	for _, cdef := range cfg.Contracts {
		name := strings.ToLower(cdef.Name)
		name = strings.ReplaceAll(name, " ", "-")
		localCloneDir := filepath.Join(workspace, name)

		absLocalCloneDir, err := filepath.Abs(localCloneDir)
		if err != nil {
			fmt.Printf("Warning: failed to get absolute path for %s: %v, skipping %s\n", localCloneDir, err, cdef.Name)
			continue
		}

		if _, err := os.Stat(absLocalCloneDir); os.IsNotExist(err) {
			fmt.Printf("Warning: local clone directory %s does not exist, skipping %s\n", absLocalCloneDir, cdef.Name)
			continue
		}

		fmt.Printf("====== Deploying %s from local clone ======\n", cdef.Name)

		project := &ContractProject{
			Name:         cdef.Name,
			GitURL:       cdef.GitURL,
			GitRef:       cdef.GitRef,
			ProjectType:  ProjectType(cdef.ProjectType),
			MainContract: cdef.MainContract,
			ContractPath: cdef.ContractPath,
			CloneDir:     absLocalCloneDir,
			Env:          make(map[string]string),
		}
		var constructorArgs []string
		if len(cdef.ConstructorArgs) > 0 {
			constructorArgs = cdef.ConstructorArgs
		}

		contractPath := fmt.Sprintf("%s:%s", project.ContractPath, project.MainContract)
		deployedContract, err := manager.DeployContract(project, contractPath, constructorArgs, generateBindings, false)

		if err != nil {
			fmt.Printf("Error: failed to deploy contract %s: %v\n", cdef.Name, err)
			continue
		}

		fmt.Printf("\nContract %s deployed successfully!\n", cdef.Name)
		fmt.Printf("Contract: %s\n", deployedContract.Name)
		fmt.Printf("Address: %s\n", deployedContract.Address.String())
		fmt.Printf("Transaction: %s\n", deployedContract.TransactionHash.String())
		fmt.Printf("Deployer: %s\n", deployedContract.DeployerAddress.String())
		if deployedContract.AbiPath != "" {
			fmt.Printf("ABI Path: %s\n", deployedContract.AbiPath)
		}
		if deployedContract.BindingsPath != "" {
			fmt.Printf("Go Bindings: %s\n", deployedContract.BindingsPath)
		}
		fmt.Printf("====== Finished %s ======\n\n", cdef.Name)
	}

	fmt.Println("All deployments completed. Check deployments with: ./mpool-tx contract list")
	return nil
}

func deployFromGit(c *cli.Context) error {
	if deployScript := c.String("deploy-script"); deployScript != "" {
		return deployWithCustomScript(c)
	}

	if commands := c.String("commands"); commands != "" {
		return deployWithShellCommands(c)
	}

	if c.String("main-contract") == "" {
		return fmt.Errorf("main-contract is required for deployment")
	}

	manager := NewContractManager(c.String("workspace"), c.String("rpc-url"))
	if c.Bool("create-deployer") {
		fmt.Println("Creating new deployer account...")
		privateKey, address, err := manager.CreateDeployerAccount()
		if err != nil {
			return fmt.Errorf("failed to create deployer account: %w", err)
		}
		fmt.Printf("Created deployer account: %s\n", address.String())
		fmt.Printf("Private key: %s\n", privateKey)
	} else if deployerKey := c.String("deployer-key"); deployerKey != "" {
		manager.SetDeployerKey(deployerKey)
	} else {
		return fmt.Errorf("either --create-deployer or --deployer-key must be provided")
	}

	projectType := ProjectType(c.String("project-type"))
	project := &ContractProject{
		Name:         c.String("main-contract"),
		GitURL:       c.String("git-url"),
		GitRef:       c.String("git-ref"),
		ProjectType:  projectType,
		MainContract: c.String("main-contract"),
		CloneDir:     "",
		Env:          make(map[string]string),
	}

	if contractPath := c.String("contract-path"); contractPath != "" {
		project.ContractPath = contractPath
	}

	envVars := c.StringSlice("env")
	for _, envVar := range envVars {
		parts := strings.SplitN(envVar, "=", 2)
		if len(parts) == 2 {
			project.Env[parts[0]] = parts[1]
		}
	}

	fmt.Printf("Cloning repository: %s\n", project.GitURL)
	if err := manager.CloneRepository(project); err != nil {
		return fmt.Errorf("failed to clone repository: %w", err)
	}
	fmt.Printf("Repository cloned to: %s\n", project.CloneDir)
	if project.ProjectType == ProjectTypeHardhat {
		fmt.Printf("Hardhat project detected - compiling first...\n")
		if err := manager.CompileHardhatProject(project); err != nil {
			return fmt.Errorf("failed to compile Hardhat project: %w", err)
		}
		fmt.Printf("Hardhat compilation completed\n")
	} else {
		fmt.Printf("Foundry project - deploying directly with forge create...\n")
	}

	var constructorArgs []string
	if argsStr := c.String("constructor-args"); argsStr != "" {
		constructorArgs = strings.Split(argsStr, ",")
		for i, arg := range constructorArgs {
			constructorArgs[i] = strings.TrimSpace(arg)
		}
	}

	fmt.Printf("Deploying contract: %s\n", project.MainContract)
	if len(constructorArgs) > 0 {
		fmt.Printf("Constructor args: %v\n", constructorArgs)
	}

	if deployScript := c.String("deploy-script"); deployScript != "" {
		fmt.Printf("Running custom deployment script: %s\n", deployScript)
		if err := manager.RunCustomDeployScript(project, deployScript); err != nil {
			return fmt.Errorf("failed to run deployment script: %w", err)
		}
		fmt.Printf("Custom deployment script completed successfully\n")
		return nil
	}

	contractPath := fmt.Sprintf("%s:%s", project.ContractPath, project.MainContract)
	generateBindings := c.Bool("bindings")
	deployedContract, err := manager.DeployContract(project, contractPath, constructorArgs, generateBindings, true)

	if err != nil {
		return fmt.Errorf("failed to deploy contract: %w", err)
	}

	fmt.Printf("\nContract deployed successfully!\n")
	fmt.Printf("Contract: %s\n", deployedContract.Name)
	fmt.Printf("Address: %s\n", deployedContract.Address.String())
	fmt.Printf("Transaction: %s\n", deployedContract.TransactionHash.String())
	fmt.Printf("Deployer: %s\n", deployedContract.DeployerAddress.String())
	fmt.Printf("Deployer Key: %s\n", deployedContract.DeployerPrivateKey)

	return nil
}

func listDeployments(c *cli.Context) error {
	manager := NewContractManager(c.String("workspace"), "")

	deployments, err := manager.LoadDeployments()
	if err != nil {
		return fmt.Errorf("failed to load deployments: %w", err)
	}

	if len(deployments) == 0 {
		fmt.Println("No deployments found.")
		return nil
	}

	fmt.Printf("Found %d deployed contracts:\n\n", len(deployments))

	for i, deployment := range deployments {
		fmt.Printf("%d. %s\n", i+1, deployment.Name)
		fmt.Printf("   Address: %s\n", deployment.Address.String())
		fmt.Printf("   TX Hash: %s\n", deployment.TransactionHash.String())
		fmt.Printf("   Deployer: %s\n", deployment.DeployerAddress.String())
		fmt.Printf("   Deployer Key: %s\n", deployment.DeployerPrivateKey)
		if deployment.AbiPath != "" {
			fmt.Printf("   ABI Path: %s\n", deployment.AbiPath)
		}
		if deployment.BindingsPath != "" {
			fmt.Printf("   Go Bindings: %s\n", deployment.BindingsPath)
		}
		fmt.Println()
	}

	return nil
}

func getDeploymentInfo(c *cli.Context) error {
	manager := NewContractManager(c.String("workspace"), "")

	deployment, err := manager.GetDeployment(c.String("contract"))
	if err != nil {
		return fmt.Errorf("failed to get deployment info: %w", err)
	}

	fmt.Printf("Contract: %s\n", deployment.Name)
	fmt.Printf("Address: %s\n", deployment.Address.String())
	fmt.Printf("Transaction Hash: %s\n", deployment.TransactionHash.String())
	fmt.Printf("Deployer Address: %s\n", deployment.DeployerAddress.String())
	fmt.Printf("Deployer Key: %s\n", deployment.DeployerPrivateKey)
	if deployment.AbiPath != "" {
		fmt.Printf("ABI Path: %s\n", deployment.AbiPath)
	}
	if deployment.BindingsPath != "" {
		fmt.Printf("Go Bindings: %s\n", deployment.BindingsPath)
	}

	return nil
}

func cleanupWorkspace(c *cli.Context) error {
	manager := NewContractManager(c.String("workspace"), "")

	fmt.Printf("Cleaning up workspace: %s\n", c.String("workspace"))

	if err := manager.CleanupWorkspace(); err != nil {
		return fmt.Errorf("failed to cleanup workspace: %w", err)
	}

	fmt.Println("Workspace cleaned up successfully")
	return nil
}

func deployWithCustomScript(c *cli.Context) error {
	manager := NewContractManager(c.String("workspace"), c.String("rpc-url"))
	if c.Bool("create-deployer") {
		fmt.Println("Creating new deployer account...")
		privateKey, address, err := manager.CreateDeployerAccount()
		if err != nil {
			return fmt.Errorf("failed to create deployer account: %w", err)
		}
		fmt.Printf("Created deployer account: %s\n", address.String())
		fmt.Printf("Private key: %s\n", privateKey)
	} else if deployerKey := c.String("deployer-key"); deployerKey != "" {
		manager.SetDeployerKey(deployerKey)
	} else {
		return fmt.Errorf("either --create-deployer or --deployer-key must be provided")
	}

	project := &ContractProject{
		GitURL:   c.String("git-url"),
		GitRef:   c.String("git-ref"),
		CloneDir: "", // Will be set by CloneRepository
		Env:      make(map[string]string),
	}

	// Parse environment variables
	envVars := c.StringSlice("env")
	for _, envVar := range envVars {
		parts := strings.SplitN(envVar, "=", 2)
		if len(parts) == 2 {
			project.Env[parts[0]] = parts[1]
		}
	}

	// Clone repository
	fmt.Printf("Cloning repository: %s\n", project.GitURL)
	if err := manager.CloneRepository(project); err != nil {
		return fmt.Errorf("failed to clone repository: %w", err)
	}
	fmt.Printf("Repository cloned to: %s\n", project.CloneDir)

	// Run custom deployment script
	deployScript := c.String("deploy-script")
	fmt.Printf("Running custom deployment script: %s\n", deployScript)
	if err := manager.RunCustomDeployScript(project, deployScript); err != nil {
		return fmt.Errorf("failed to run deployment script: %w", err)
	}
	fmt.Printf("Custom deployment script completed successfully\n")
	return nil
}

func deployWithShellCommands(c *cli.Context) error {
	// Create contract manager
	manager := NewContractManager(c.String("workspace"), c.String("rpc-url"))

	if c.Bool("create-deployer") {
		fmt.Println("Creating new deployer account...")
		privateKey, address, err := manager.CreateDeployerAccount()
		if err != nil {
			return fmt.Errorf("failed to create deployer account: %w", err)
		}
		fmt.Printf("Created deployer account: %s\n", address.String())
		fmt.Printf("Private key: %s\n", privateKey)
	} else if deployerKey := c.String("deployer-key"); deployerKey != "" {
		manager.SetDeployerKey(deployerKey)
	} else {
		return fmt.Errorf("either --create-deployer or --deployer-key must be provided")
	}

	// Create minimal project configuration for shell commands
	project := &ContractProject{
		GitURL:   c.String("git-url"),
		GitRef:   c.String("git-ref"),
		CloneDir: "", // Will be set by CloneRepository
		Env:      make(map[string]string),
	}

	// Parse environment variables
	envVars := c.StringSlice("env")
	for _, envVar := range envVars {
		parts := strings.SplitN(envVar, "=", 2)
		if len(parts) == 2 {
			project.Env[parts[0]] = parts[1]
		}
	}

	// Clone repository
	fmt.Printf("Cloning repository: %s\n", project.GitURL)
	if err := manager.CloneRepository(project); err != nil {
		return fmt.Errorf("failed to clone repository: %w", err)
	}
	fmt.Printf("Repository cloned to: %s\n", project.CloneDir)

	// Run shell commands
	commands := c.String("commands")
	fmt.Printf("Running shell commands: %s\n", commands)
	if err := manager.RunShellCommands(project, commands); err != nil {
		return fmt.Errorf("failed to run shell commands: %w", err)
	}
	fmt.Printf("Shell commands completed successfully\n")
	return nil
}

func callContractMethod(c *cli.Context) error {
	contractAddress := c.String("contract")
	methodName := c.String("method")
	rpcURL := c.String("rpc-url")
	argsStr := c.String("args")
	typesStr := c.String("types")
	isTransaction := c.Bool("transaction")
	privateKeyStr := c.String("private-key")
	gasLimit := c.Uint64("gas-limit")

	var args, types []string
	if argsStr != "" {
		args = strings.Split(argsStr, ",")
		for i, arg := range args {
			args[i] = strings.TrimSpace(arg)
		}
	}
	if typesStr != "" {
		types = strings.Split(typesStr, ",")
		for i, t := range types {
			types[i] = strings.TrimSpace(t)
		}
	}

	if len(args) != len(types) {
		return fmt.Errorf("number of arguments (%d) must match number of types (%d)", len(args), len(types))
	}

	wrapper, err := config.NewContractWrapper(rpcURL, contractAddress)
	if err != nil {
		return fmt.Errorf("failed to create contract wrapper: %w", err)
	}
	defer wrapper.Close()

	convertedArgs, err := convertArguments(args, types)
	if err != nil {
		return fmt.Errorf("failed to convert arguments: %w", err)
	}

	if isTransaction {
		if privateKeyStr == "" {
			return fmt.Errorf("private key is required for transactions")
		}

		privateKey, err := parsePrivateKey(privateKeyStr)
		if err != nil {
			return fmt.Errorf("failed to parse private key: %w", err)
		}

		tx, err := wrapper.SendTransaction(methodName, convertedArgs, privateKey, gasLimit)
		if err != nil {
			return fmt.Errorf("failed to send transaction: %w", err)
		}

		fmt.Printf("Transaction sent successfully!\n")
		fmt.Printf("Method: %s\n", methodName)
		fmt.Printf("Transaction Hash: %s\n", tx.Hash().Hex())
		fmt.Printf("Gas Limit: %d\n", tx.Gas())
		fmt.Printf("Gas Price: %s\n", tx.GasPrice().String())
	} else {
		result, err := wrapper.CallMethod(methodName, convertedArgs)
		if err != nil {
			return fmt.Errorf("failed to call contract method: %w", err)
		}

		fmt.Printf("Method: %s\n", methodName)
		fmt.Printf("Result: 0x%x\n", result)
	}

	return nil
}

func convertArguments(args, types []string) ([]interface{}, error) {
	if len(args) != len(types) {
		return nil, fmt.Errorf("argument count mismatch")
	}

	converted := make([]interface{}, len(args))
	for i, arg := range args {
		argType := types[i]
		convertedArg, err := convertArgument(arg, argType)
		if err != nil {
			return nil, fmt.Errorf("failed to convert argument %d (%s): %w", i, arg, err)
		}
		converted[i] = convertedArg
	}

	return converted, nil
}

func convertArgument(arg, argType string) (interface{}, error) {
	switch argType {
	case "address":
		return common.HexToAddress(arg), nil
	case "uint256", "uint":
		val, ok := new(big.Int).SetString(arg, 10)
		if !ok {
			return nil, fmt.Errorf("invalid uint256 value: %s", arg)
		}
		return val, nil
	case "bool":
		return arg == "true", nil
	case "string":
		return arg, nil
	default:
		return nil, fmt.Errorf("unsupported type: %s", argType)
	}
}

func parsePrivateKey(privateKeyStr string) (*ecdsa.PrivateKey, error) {
	privateKeyStr = strings.TrimPrefix(privateKeyStr, "0x")

	privateKeyBytes, err := hex.DecodeString(privateKeyStr)
	if err != nil {
		return nil, fmt.Errorf("invalid hex format: %w", err)
	}

<<<<<<< HEAD
=======
	// Validate key length (32 bytes for secp256k1)
	if len(privateKeyBytes) != 32 {
		return nil, fmt.Errorf("invalid private key length: got %d bytes, want 32 bytes (secp256k1)", len(privateKeyBytes))
	}
	// Create private key
>>>>>>> 27445045
	privateKey, err := crypto.ToECDSA(privateKeyBytes)
	if err != nil {
		return nil, fmt.Errorf("invalid private key: %w", err)
	}

	return privateKey, nil
}<|MERGE_RESOLUTION|>--- conflicted
+++ resolved
@@ -1134,14 +1134,11 @@
 		return nil, fmt.Errorf("invalid hex format: %w", err)
 	}
 
-<<<<<<< HEAD
-=======
 	// Validate key length (32 bytes for secp256k1)
 	if len(privateKeyBytes) != 32 {
 		return nil, fmt.Errorf("invalid private key length: got %d bytes, want 32 bytes (secp256k1)", len(privateKeyBytes))
 	}
 	// Create private key
->>>>>>> 27445045
 	privateKey, err := crypto.ToECDSA(privateKeyBytes)
 	if err != nil {
 		return nil, fmt.Errorf("invalid private key: %w", err)
